#ifndef Spatial_Discretization_hh
#define Spatial_Discretization_hh

#include <memory>
#include <vector>

class Point;
class XML_Node;
<<<<<<< HEAD

=======
>>>>>>> 6450ce6b

/*
  Pure virtual class for a spatial discretization
*/
class Spatial_Discretization
{
public:

    // Constructor
    Spatial_Discretization();
    
    // Number of spatial points to solve for in the problem
    virtual int number_of_points() const = 0;
    
    // Number of spatial points on the boundary
    virtual int number_of_boundary_points() const = 0;
    
    // Number of spatial dimensions
    virtual int dimension() const = 0;
    
    // Number of unknowns per point
    virtual int number_of_nodes() const = 0;
    
    // Spatial points on the problem boundary
    virtual std::vector<int> const &boundary_points() const = 0;
    
    // Return point
    virtual std::shared_ptr<Point> point(int point_index) const = 0;
    
    // Output data to XML file
    virtual void output(XML_Node output_node) const = 0;

    // Check class invariants
    virtual void check_class_invariants() const = 0;
};

#endif<|MERGE_RESOLUTION|>--- conflicted
+++ resolved
@@ -6,10 +6,6 @@
 
 class Point;
 class XML_Node;
-<<<<<<< HEAD
-
-=======
->>>>>>> 6450ce6b
 
 /*
   Pure virtual class for a spatial discretization
